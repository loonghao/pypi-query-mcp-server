"""PyPI package download statistics tools with robust fallback mechanisms."""

import logging
import os
from datetime import datetime
from typing import Any, Dict, List, Optional

from ..core.github_client import GitHubAPIClient
from ..core.pypi_client import PyPIClient
from ..core.stats_client import PyPIStatsClient
from ..data.popular_packages import (
    GITHUB_REPO_PATTERNS,
    PACKAGES_BY_NAME,
    estimate_downloads_for_period,
    get_popular_packages,
)

logger = logging.getLogger(__name__)


async def get_package_download_stats(
    package_name: str, period: str = "month", use_cache: bool = True
) -> dict[str, Any]:
    """Get download statistics for a PyPI package.

    Args:
        package_name: Name of the package to query
        period: Time period for recent downloads ('day', 'week', 'month')
        use_cache: Whether to use cached data

    Returns:
        Dictionary containing download statistics including:
        - Recent download counts (last day/week/month)
        - Package metadata
        - Download trends and analysis

    Raises:
        InvalidPackageNameError: If package name is invalid
        PackageNotFoundError: If package is not found
        NetworkError: For network-related errors
    """
    async with PyPIStatsClient() as stats_client, PyPIClient() as pypi_client:
        try:
            # Get recent download statistics
            recent_stats = await stats_client.get_recent_downloads(
                package_name, period, use_cache
            )

            # Get basic package info for metadata
            try:
                package_info = await pypi_client.get_package_info(
                    package_name, use_cache
                )
                package_metadata = {
                    "name": package_info.get("info", {}).get("name", package_name),
                    "version": package_info.get("info", {}).get("version", "unknown"),
                    "summary": package_info.get("info", {}).get("summary", ""),
                    "author": package_info.get("info", {}).get("author", ""),
                    "home_page": package_info.get("info", {}).get("home_page", ""),
                    "project_url": package_info.get("info", {}).get("project_url", ""),
                    "project_urls": package_info.get("info", {}).get(
                        "project_urls", {}
                    ),
                }
            except Exception as e:
                logger.warning(
                    f"Could not fetch package metadata for {package_name}: {e}"
                )
                package_metadata = {"name": package_name}

            # Extract download data
            download_data = recent_stats.get("data", {})

            # Calculate trends and analysis
            analysis = _analyze_download_stats(download_data)
            
            # Determine data source and add warnings if needed
            data_source = recent_stats.get("source", "pypistats.org")
            warning_note = recent_stats.get("note")
            
            result = {
                "package": package_name,
                "metadata": package_metadata,
                "downloads": download_data,
                "analysis": analysis,
                "period": period,
                "data_source": data_source,
                "timestamp": datetime.now().isoformat(),
            }
            
            # Add warning/note about data quality if present
            if warning_note:
                result["data_quality_note"] = warning_note
                
            # Add reliability indicator
            if data_source == "fallback_estimates":
                result["reliability"] = "estimated"
                result["warning"] = "Data is estimated due to API unavailability. Actual download counts may differ significantly."
            elif "stale" in warning_note.lower() if warning_note else False:
                result["reliability"] = "cached"
                result["warning"] = "Data may be outdated due to current API issues."
            else:
                result["reliability"] = "live"

            return result

        except Exception as e:
            logger.error(f"Error getting download stats for {package_name}: {e}")
            raise


async def get_package_download_trends(
    package_name: str, include_mirrors: bool = False, use_cache: bool = True
) -> dict[str, Any]:
    """Get download trends and time series for a PyPI package.

    Args:
        package_name: Name of the package to query
        include_mirrors: Whether to include mirror downloads
        use_cache: Whether to use cached data

    Returns:
        Dictionary containing download trends including:
        - Time series data for the last 180 days
        - Trend analysis and statistics
        - Peak download periods

    Raises:
        InvalidPackageNameError: If package name is invalid
        PackageNotFoundError: If package is not found
        NetworkError: For network-related errors
    """
    async with PyPIStatsClient() as stats_client:
        try:
            # Get overall download time series
            overall_stats = await stats_client.get_overall_downloads(
                package_name, include_mirrors, use_cache
            )

            # Process time series data
            time_series_data = overall_stats.get("data", [])

            # Analyze trends
            trend_analysis = _analyze_download_trends(time_series_data, include_mirrors)
            
            # Determine data source and add warnings if needed
            data_source = overall_stats.get("source", "pypistats.org")
            warning_note = overall_stats.get("note")

            result = {
                "package": package_name,
                "time_series": time_series_data,
                "trend_analysis": trend_analysis,
                "include_mirrors": include_mirrors,
                "data_source": data_source,
                "timestamp": datetime.now().isoformat(),
            }
            
            # Add warning/note about data quality if present
            if warning_note:
                result["data_quality_note"] = warning_note
                
            # Add reliability indicator
            if data_source == "fallback_estimates":
                result["reliability"] = "estimated"
                result["warning"] = "Data is estimated due to API unavailability. Actual download trends may differ significantly."
            elif "stale" in warning_note.lower() if warning_note else False:
                result["reliability"] = "cached"
                result["warning"] = "Data may be outdated due to current API issues."
            else:
                result["reliability"] = "live"

            return result

        except Exception as e:
            logger.error(f"Error getting download trends for {package_name}: {e}")
            raise


async def get_top_packages_by_downloads(
    period: str = "month", limit: int = 20
) -> dict[str, Any]:
    """Get top PyPI packages by download count with robust fallback mechanisms.

    This function implements a multi-tier fallback strategy:
    1. Try to get real download stats from pypistats.org API
    2. If API fails, use curated popular packages with estimated downloads
    3. Enhance estimates with real-time GitHub popularity metrics
    4. Always return meaningful results even when all external APIs fail

    Args:
        period: Time period ('day', 'week', 'month')
        limit: Maximum number of packages to return

    Returns:
        Dictionary containing top packages information including:
        - List of top packages with download counts
        - Period and ranking information
        - Data source and methodology
        - Enhanced metadata from multiple sources
    """
<<<<<<< HEAD
    # Known popular packages (this would ideally come from an API)
    popular_packages = [
        "boto3",
        "urllib3",
        "requests",
        "certifi",
        "charset-normalizer",
        "idna",
        "setuptools",
        "python-dateutil",
        "six",
        "botocore",
        "typing-extensions",
        "packaging",
        "numpy",
        "pip",
        "pyyaml",
        "cryptography",
        "click",
        "jinja2",
        "markupsafe",
        "wheel",
    ]

    async with PyPIStatsClient() as stats_client:
        try:
            top_packages = []
            data_sources_used = set()
            has_estimated_data = False
            has_stale_data = False
            successful_requests = 0

            # Get download stats for popular packages
            for i, package_name in enumerate(popular_packages[:limit]):
                try:
                    stats = await stats_client.get_recent_downloads(
                        package_name, period, use_cache=True
                    )

                    download_data = stats.get("data", {})
                    download_count = _extract_download_count(download_data, period)
                    
                    # Track data sources and quality
                    source = stats.get("source", "pypistats.org")
                    data_sources_used.add(source)
                    
                    if source == "fallback_estimates":
                        has_estimated_data = True
                    elif stats.get("note") and "stale" in stats.get("note", "").lower():
                        has_stale_data = True
                    
                    successful_requests += 1

                    package_entry = {
                        "rank": i + 1,
                        "package": package_name,
                        "downloads": download_count,
                        "period": period,
                        "data_source": source,
                    }
                    
                    # Add warning note if data is estimated or stale
                    if source == "fallback_estimates":
                        package_entry["reliability"] = "estimated"
                    elif stats.get("note") and "stale" in stats.get("note", "").lower():
                        package_entry["reliability"] = "cached"
                    else:
                        package_entry["reliability"] = "live"
                        
                    top_packages.append(package_entry)

                except Exception as e:
                    logger.warning(f"Could not get stats for {package_name}: {e}")
                    continue

            # Sort by download count (descending)
            top_packages.sort(key=lambda x: x.get("downloads", 0), reverse=True)

            # Update ranks after sorting
            for i, package in enumerate(top_packages):
                package["rank"] = i + 1

            # Determine overall data quality
            primary_source = "pypistats.org" if "pypistats.org" in data_sources_used else list(data_sources_used)[0] if data_sources_used else "unknown"
            
            result = {
                "top_packages": top_packages,
                "period": period,
                "limit": limit,
                "total_found": len(top_packages),
                "successful_requests": successful_requests,
                "data_source": primary_source,
                "data_sources_used": list(data_sources_used),
                "note": "Based on known popular packages due to API limitations",
                "timestamp": datetime.now().isoformat(),
            }
            
            # Add data quality warnings
            if has_estimated_data:
                result["warning"] = "Some data is estimated due to API unavailability. Rankings may not reflect actual current downloads."
                result["reliability"] = "mixed_estimated"
            elif has_stale_data:
                result["warning"] = "Some data may be outdated due to current API issues."
                result["reliability"] = "mixed_cached"
            else:
                result["reliability"] = "live"
                
            # Add information about data collection success rate
            expected_requests = min(limit, len(popular_packages))
            success_rate = (successful_requests / expected_requests) * 100 if expected_requests > 0 else 0
            result["data_collection_success_rate"] = f"{success_rate:.1f}%"
            
            if success_rate < 50:
                result["data_quality_warning"] = "Low data collection success rate. Results may be incomplete."

            return result

        except Exception as e:
            logger.error(f"Error getting top packages: {e}")
            raise
=======
    # Get curated popular packages as base data
    curated_packages = get_popular_packages(limit=max(limit * 2, 100))
    
    # Try to enhance with real PyPI stats
    enhanced_packages = await _enhance_with_real_stats(
        curated_packages, period, limit
    )
    
    # Try to enhance with GitHub metrics
    final_packages = await _enhance_with_github_stats(
        enhanced_packages, limit
    )
    
    # Ensure we have the requested number of packages
    if len(final_packages) < limit:
        # Add more from curated list if needed
        additional_needed = limit - len(final_packages)
        existing_names = {pkg["package"] for pkg in final_packages}
        
        for pkg_info in curated_packages:
            if pkg_info.name not in existing_names and additional_needed > 0:
                final_packages.append({
                    "package": pkg_info.name,
                    "downloads": estimate_downloads_for_period(
                        pkg_info.estimated_monthly_downloads, period
                    ),
                    "period": period,
                    "data_source": "curated",
                    "category": pkg_info.category,
                    "description": pkg_info.description,
                    "estimated": True,
                })
                additional_needed -= 1
    
    # Sort by download count and assign ranks
    final_packages.sort(key=lambda x: x.get("downloads", 0), reverse=True)
    final_packages = final_packages[:limit]
    
    for i, package in enumerate(final_packages):
        package["rank"] = i + 1
    
    # Determine primary data source
    real_stats_count = len([p for p in final_packages if not p.get("estimated", False)])
    github_enhanced_count = len([p for p in final_packages if "github_stars" in p])
    
    if real_stats_count > limit // 2:
        primary_source = "pypistats.org with curated fallback"
    elif github_enhanced_count > 0:
        primary_source = "curated data enhanced with GitHub metrics"
    else:
        primary_source = "curated popular packages database"
    
    return {
        "top_packages": final_packages,
        "period": period,
        "limit": limit,
        "total_found": len(final_packages),
        "data_source": primary_source,
        "methodology": {
            "real_stats": real_stats_count,
            "github_enhanced": github_enhanced_count,
            "estimated": len(final_packages) - real_stats_count,
        },
        "note": "Multi-source data with intelligent fallbacks for reliability",
        "timestamp": datetime.now().isoformat(),
    }
>>>>>>> 530d1ba5


def _analyze_download_stats(download_data: dict[str, Any]) -> dict[str, Any]:
    """Analyze download statistics data.

    Args:
        download_data: Raw download data from API

    Returns:
        Dictionary containing analysis results
    """
    analysis = {
        "total_downloads": 0,
        "periods_available": [],
        "highest_period": None,
        "growth_indicators": {},
    }

    if not download_data:
        return analysis

    # Extract available periods and counts
    for period, count in download_data.items():
        if period.startswith("last_") and isinstance(count, int):
            analysis["periods_available"].append(period)
            analysis["total_downloads"] += count

            if analysis["highest_period"] is None or count > download_data.get(
                analysis["highest_period"], 0
            ):
                analysis["highest_period"] = period

    # Calculate growth indicators
    last_day = download_data.get("last_day", 0)
    last_week = download_data.get("last_week", 0)
    last_month = download_data.get("last_month", 0)

    if last_day and last_week:
        analysis["growth_indicators"]["daily_vs_weekly"] = round(
            last_day * 7 / last_week, 2
        )

    if last_week and last_month:
        analysis["growth_indicators"]["weekly_vs_monthly"] = round(
            last_week * 4 / last_month, 2
        )

    return analysis


def _analyze_download_trends(
    time_series_data: list[dict], include_mirrors: bool
) -> dict[str, Any]:
    """Analyze download trends from time series data.

    Args:
        time_series_data: Time series download data
        include_mirrors: Whether mirrors are included

    Returns:
        Dictionary containing trend analysis
    """
    analysis = {
        "total_downloads": 0,
        "data_points": len(time_series_data),
        "date_range": {},
        "peak_day": None,
        "average_daily": 0,
        "trend_direction": "stable",
    }

    if not time_series_data:
        return analysis

    # Filter data based on mirror preference
    category_filter = "with_mirrors" if include_mirrors else "without_mirrors"
    filtered_data = [
        item for item in time_series_data if item.get("category") == category_filter
    ]

    if not filtered_data:
        return analysis

    # Calculate statistics
    total_downloads = sum(item.get("downloads", 0) for item in filtered_data)
    analysis["total_downloads"] = total_downloads
    analysis["data_points"] = len(filtered_data)

    if filtered_data:
        dates = [item.get("date") for item in filtered_data if item.get("date")]
        if dates:
            analysis["date_range"] = {
                "start": min(dates),
                "end": max(dates),
            }

        # Find peak day
        peak_item = max(filtered_data, key=lambda x: x.get("downloads", 0))
        analysis["peak_day"] = {
            "date": peak_item.get("date"),
            "downloads": peak_item.get("downloads", 0),
        }

        # Calculate average
        if len(filtered_data) > 0:
            analysis["average_daily"] = round(total_downloads / len(filtered_data), 2)

        # Simple trend analysis (compare first and last week)
        if len(filtered_data) >= 14:
            first_week = sum(item.get("downloads", 0) for item in filtered_data[:7])
            last_week = sum(item.get("downloads", 0) for item in filtered_data[-7:])

            if last_week > first_week * 1.1:
                analysis["trend_direction"] = "increasing"
            elif last_week < first_week * 0.9:
                analysis["trend_direction"] = "decreasing"

    return analysis


async def _enhance_with_real_stats(
    curated_packages: List, period: str, limit: int
) -> List[Dict[str, Any]]:
    """Try to enhance curated packages with real PyPI download statistics.
    
    Args:
        curated_packages: List of PackageInfo objects from curated data
        period: Time period for stats
        limit: Maximum number of packages to process
        
    Returns:
        List of enhanced package dictionaries
    """
    enhanced_packages = []
    
    try:
        async with PyPIStatsClient() as stats_client:
            # Try to get real stats for top packages
            for pkg_info in curated_packages[:limit * 2]:  # Try more than needed
                try:
                    stats = await stats_client.get_recent_downloads(
                        pkg_info.name, period, use_cache=True
                    )
                    
                    download_data = stats.get("data", {})
                    real_download_count = _extract_download_count(download_data, period)
                    
                    if real_download_count > 0:
                        # Use real stats
                        enhanced_packages.append({
                            "package": pkg_info.name,
                            "downloads": real_download_count,
                            "period": period,
                            "data_source": "pypistats.org",
                            "category": pkg_info.category,
                            "description": pkg_info.description,
                            "estimated": False,
                        })
                        logger.debug(f"Got real stats for {pkg_info.name}: {real_download_count}")
                    else:
                        # Fall back to estimated downloads
                        estimated_downloads = estimate_downloads_for_period(
                            pkg_info.estimated_monthly_downloads, period
                        )
                        enhanced_packages.append({
                            "package": pkg_info.name,
                            "downloads": estimated_downloads,
                            "period": period,
                            "data_source": "estimated",
                            "category": pkg_info.category,
                            "description": pkg_info.description,
                            "estimated": True,
                        })
                        
                except Exception as e:
                    logger.debug(f"Failed to get real stats for {pkg_info.name}: {e}")
                    # Fall back to estimated downloads
                    estimated_downloads = estimate_downloads_for_period(
                        pkg_info.estimated_monthly_downloads, period
                    )
                    enhanced_packages.append({
                        "package": pkg_info.name,
                        "downloads": estimated_downloads,
                        "period": period,
                        "data_source": "estimated",
                        "category": pkg_info.category,
                        "description": pkg_info.description,
                        "estimated": True,
                    })
                    
                # Stop if we have enough packages
                if len(enhanced_packages) >= limit:
                    break
                    
    except Exception as e:
        logger.warning(f"PyPI stats client failed entirely: {e}")
        # Fall back to all estimated data
        for pkg_info in curated_packages[:limit]:
            estimated_downloads = estimate_downloads_for_period(
                pkg_info.estimated_monthly_downloads, period
            )
            enhanced_packages.append({
                "package": pkg_info.name,
                "downloads": estimated_downloads,
                "period": period,
                "data_source": "estimated",
                "category": pkg_info.category,
                "description": pkg_info.description,
                "estimated": True,
            })
    
    return enhanced_packages


async def _enhance_with_github_stats(
    packages: List[Dict[str, Any]], limit: int
) -> List[Dict[str, Any]]:
    """Try to enhance packages with GitHub repository statistics.
    
    Args:
        packages: List of package dictionaries to enhance
        limit: Maximum number of packages to process
        
    Returns:
        List of enhanced package dictionaries
    """
    github_token = os.getenv("GITHUB_TOKEN")  # Optional GitHub token
    
    try:
        async with GitHubAPIClient(github_token=github_token) as github_client:
            # Get GitHub repo paths for packages that have them
            repo_paths = []
            package_to_repo = {}
            
            for pkg in packages[:limit]:
                repo_path = GITHUB_REPO_PATTERNS.get(pkg["package"])
                if repo_path:
                    repo_paths.append(repo_path)
                    package_to_repo[pkg["package"]] = repo_path
            
            if repo_paths:
                # Fetch GitHub stats for all repositories concurrently
                logger.debug(f"Fetching GitHub stats for {len(repo_paths)} repositories")
                repo_stats = await github_client.get_multiple_repo_stats(
                    repo_paths, use_cache=True, max_concurrent=3
                )
                
                # Enhance packages with GitHub data
                for pkg in packages:
                    repo_path = package_to_repo.get(pkg["package"])
                    if repo_path and repo_path in repo_stats:
                        stats = repo_stats[repo_path]
                        if stats:
                            pkg["github_stars"] = stats["stars"]
                            pkg["github_forks"] = stats["forks"]
                            pkg["github_updated_at"] = stats["updated_at"]
                            pkg["github_language"] = stats["language"]
                            pkg["github_topics"] = stats.get("topics", [])
                            
                            # Adjust download estimates based on GitHub popularity
                            if pkg.get("estimated", False):
                                popularity_boost = _calculate_popularity_boost(stats)
                                pkg["downloads"] = int(pkg["downloads"] * popularity_boost)
                                pkg["github_enhanced"] = True
                                
                logger.info(f"Enhanced {len([p for p in packages if 'github_stars' in p])} packages with GitHub data")
                
    except Exception as e:
        logger.debug(f"GitHub enhancement failed: {e}")
        # Continue without GitHub enhancement
        pass
    
    return packages


def _calculate_popularity_boost(github_stats: Dict[str, Any]) -> float:
    """Calculate a popularity boost multiplier based on GitHub metrics.
    
    Args:
        github_stats: GitHub repository statistics
        
    Returns:
        Multiplier between 0.5 and 2.0 based on popularity
    """
    stars = github_stats.get("stars", 0)
    forks = github_stats.get("forks", 0)
    
    # Base multiplier
    multiplier = 1.0
    
    # Adjust based on stars (logarithmic scale)
    if stars > 50000:
        multiplier *= 1.5
    elif stars > 20000:
        multiplier *= 1.3
    elif stars > 10000:
        multiplier *= 1.2
    elif stars > 5000:
        multiplier *= 1.1
    elif stars < 1000:
        multiplier *= 0.9
    elif stars < 500:
        multiplier *= 0.8
    
    # Adjust based on forks (indicates active usage)
    if forks > 10000:
        multiplier *= 1.2
    elif forks > 5000:
        multiplier *= 1.1
    elif forks < 100:
        multiplier *= 0.9
    
    # Ensure multiplier stays within reasonable bounds
    return max(0.5, min(2.0, multiplier))


def _extract_download_count(download_data: dict[str, Any], period: str) -> int:
    """Extract download count for a specific period.

    Args:
        download_data: Download data from API
        period: Period to extract ('day', 'week', 'month')

    Returns:
        Download count for the specified period
    """
    period_key = f"last_{period}"
    return download_data.get(period_key, 0)<|MERGE_RESOLUTION|>--- conflicted
+++ resolved
@@ -199,128 +199,6 @@
         - Data source and methodology
         - Enhanced metadata from multiple sources
     """
-<<<<<<< HEAD
-    # Known popular packages (this would ideally come from an API)
-    popular_packages = [
-        "boto3",
-        "urllib3",
-        "requests",
-        "certifi",
-        "charset-normalizer",
-        "idna",
-        "setuptools",
-        "python-dateutil",
-        "six",
-        "botocore",
-        "typing-extensions",
-        "packaging",
-        "numpy",
-        "pip",
-        "pyyaml",
-        "cryptography",
-        "click",
-        "jinja2",
-        "markupsafe",
-        "wheel",
-    ]
-
-    async with PyPIStatsClient() as stats_client:
-        try:
-            top_packages = []
-            data_sources_used = set()
-            has_estimated_data = False
-            has_stale_data = False
-            successful_requests = 0
-
-            # Get download stats for popular packages
-            for i, package_name in enumerate(popular_packages[:limit]):
-                try:
-                    stats = await stats_client.get_recent_downloads(
-                        package_name, period, use_cache=True
-                    )
-
-                    download_data = stats.get("data", {})
-                    download_count = _extract_download_count(download_data, period)
-                    
-                    # Track data sources and quality
-                    source = stats.get("source", "pypistats.org")
-                    data_sources_used.add(source)
-                    
-                    if source == "fallback_estimates":
-                        has_estimated_data = True
-                    elif stats.get("note") and "stale" in stats.get("note", "").lower():
-                        has_stale_data = True
-                    
-                    successful_requests += 1
-
-                    package_entry = {
-                        "rank": i + 1,
-                        "package": package_name,
-                        "downloads": download_count,
-                        "period": period,
-                        "data_source": source,
-                    }
-                    
-                    # Add warning note if data is estimated or stale
-                    if source == "fallback_estimates":
-                        package_entry["reliability"] = "estimated"
-                    elif stats.get("note") and "stale" in stats.get("note", "").lower():
-                        package_entry["reliability"] = "cached"
-                    else:
-                        package_entry["reliability"] = "live"
-                        
-                    top_packages.append(package_entry)
-
-                except Exception as e:
-                    logger.warning(f"Could not get stats for {package_name}: {e}")
-                    continue
-
-            # Sort by download count (descending)
-            top_packages.sort(key=lambda x: x.get("downloads", 0), reverse=True)
-
-            # Update ranks after sorting
-            for i, package in enumerate(top_packages):
-                package["rank"] = i + 1
-
-            # Determine overall data quality
-            primary_source = "pypistats.org" if "pypistats.org" in data_sources_used else list(data_sources_used)[0] if data_sources_used else "unknown"
-            
-            result = {
-                "top_packages": top_packages,
-                "period": period,
-                "limit": limit,
-                "total_found": len(top_packages),
-                "successful_requests": successful_requests,
-                "data_source": primary_source,
-                "data_sources_used": list(data_sources_used),
-                "note": "Based on known popular packages due to API limitations",
-                "timestamp": datetime.now().isoformat(),
-            }
-            
-            # Add data quality warnings
-            if has_estimated_data:
-                result["warning"] = "Some data is estimated due to API unavailability. Rankings may not reflect actual current downloads."
-                result["reliability"] = "mixed_estimated"
-            elif has_stale_data:
-                result["warning"] = "Some data may be outdated due to current API issues."
-                result["reliability"] = "mixed_cached"
-            else:
-                result["reliability"] = "live"
-                
-            # Add information about data collection success rate
-            expected_requests = min(limit, len(popular_packages))
-            success_rate = (successful_requests / expected_requests) * 100 if expected_requests > 0 else 0
-            result["data_collection_success_rate"] = f"{success_rate:.1f}%"
-            
-            if success_rate < 50:
-                result["data_quality_warning"] = "Low data collection success rate. Results may be incomplete."
-
-            return result
-
-        except Exception as e:
-            logger.error(f"Error getting top packages: {e}")
-            raise
-=======
     # Get curated popular packages as base data
     curated_packages = get_popular_packages(limit=max(limit * 2, 100))
     
@@ -387,7 +265,6 @@
         "note": "Multi-source data with intelligent fallbacks for reliability",
         "timestamp": datetime.now().isoformat(),
     }
->>>>>>> 530d1ba5
 
 
 def _analyze_download_stats(download_data: dict[str, Any]) -> dict[str, Any]:
