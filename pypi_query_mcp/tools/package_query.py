--- conflicted
+++ resolved
@@ -297,12 +297,6 @@
     )
 
     try:
-<<<<<<< HEAD
-        async with PyPIClient() as client:
-            # Pass the version parameter to get_package_info
-            package_data = await client.get_package_info(package_name, version=version)
-            return format_dependency_info(package_data)
-=======
         if include_transitive:
             # Use the comprehensive dependency resolver for transitive dependencies
             from .dependency_resolver import resolve_package_dependencies
@@ -318,20 +312,11 @@
             # Format the transitive dependency result to match expected structure
             return format_transitive_dependency_info(result, package_name, version)
         else:
-            # Use existing direct dependency logic
+            # Use direct dependency logic with version support
             async with PyPIClient() as client:
-                package_data = await client.get_package_info(package_name)
-
-                # TODO: In future, support querying specific version dependencies
-                # For now, we return dependencies for the latest version
-                if version and version != package_data.get("info", {}).get("version"):
-                    logger.warning(
-                        f"Specific version {version} requested but not implemented yet. "
-                        f"Returning dependencies for latest version."
-                    )
-
+                # Pass the version parameter to get_package_info
+                package_data = await client.get_package_info(package_name, version=version)
                 return format_dependency_info(package_data)
->>>>>>> f231c607
     except PyPIError:
         # Re-raise PyPI-specific errors
         raise
